--- conflicted
+++ resolved
@@ -10,25 +10,13 @@
    3. [Lost Segments](#lost-segments-number)
    4. [Descriptiveness](#descriptiveness-score-1-5)
    5. [Confidence Score](#confidence-score-score-1-5)
-<<<<<<< HEAD
-2. [Optional Metrics](#optional-metrics)
-=======
 2. [Character Metrics](#character-metrics)
->>>>>>> 1c16246b
    1. [Character Roles](#character-roles-score-1-5)
    2. [Characters Count](#characters-count)
    3. [Familiar Count](#Familiar-Count-1-100-score)
    4. [Unfamiliar Count](#Unfamiliar-Count-1-100-score)
    5. [Characters List](#characters-list)
    6. [Character Clarity/Familiarity](Character-Clarity-Familiarity-score-1-5)
-<<<<<<< HEAD
-   7. [Dream Theme](#dream-theme)
-   8. [Lucidity Level](#lucidity-level-score-1-5)
-   9. [Dream Coherence](#dream-coherence-score-1-5)
-   10. [Environmental Familiarity](#environmental-familiarity-score-1-5)
-   11. [Ease of Recall](#ease-of-recall-score-1-5)
-   12. [Recall Stability](#recall-stability-score-1-5)
-=======
 3. [Dream Experience Metrics](#dream-experience-metrics)
    1. [Dream Theme](#dream-theme)
    2. [Symbolic Content](#symbolic-content)
@@ -39,7 +27,6 @@
 5. [Memory & Recall Metrics](memory-recall-metrics)
    1. [Ease of Recall](#ease-of-recall-score-1-5)
    2. [Recall Stability](#recall-stability-score-1-5)
->>>>>>> 1c16246b
 3. [Using Metrics](#using-metrics)
    1. [Adding Metrics to Dreams](#adding-metrics-to-dream-entries)
    2. [Metadata Options](#metadata-support)
@@ -135,11 +122,7 @@
 | 4 (High)      | You feel confident that you've recalled the majority of the dream with a good level of detail and coherence. You have a strong sense of its narrative flow and content, with only minor gaps or uncertainties. |
 | 5 (Very High) | You feel extremely confident that you've recalled the entire dream in vivid detail and with strong accuracy. The memory feels robust, complete, and fully accessible, leaving you with no significant sense of missing parts or uncertainty. |
 
-<<<<<<< HEAD
-### Optional Metrics
-=======
 ### Character Metrics
->>>>>>> 1c16246b
 
 The following metrics are available as optional additions to your dream journal.
 
@@ -247,11 +230,8 @@
 | 4 (Clearly Recognized)    | Characters were clearly perceived, and their features/identity were distinct enough to recognize, even if they were unfamiliar. For familiar characters, you recognized them without doubt. |
 | 5 (Vivid & Defined)       | Characters appeared with exceptional clarity and detail, almost as if seen in waking life. Their features, expressions, and presence were sharply defined and fully formed in your recall.  |
 
-<<<<<<< HEAD
-=======
 ### Dream Experience Metrics
 
->>>>>>> 1c16246b
 #### Dream Theme (Categorical/Keywords)
 
 **Helper text:**
