--- conflicted
+++ resolved
@@ -324,24 +324,16 @@
      * Includes timeout protection and comprehensive error handling.
      */
     async scrapeMetrics() {
-<<<<<<< HEAD
-        // Use the enhanced UniversalMetricsCalculator with fixed worker pool regex bug
-=======
         // Primary attempt: UniversalMetricsCalculator with timeout protection
         let universalSuccess = false;
         
->>>>>>> 75ae0d7d
         try {
             this.logger?.info('Scrape', '🔧 Attempting scraping with UniversalMetricsCalculator (modern system)');
             
             // Import the UniversalMetricsCalculator
             const { UniversalMetricsCalculator } = await import('./src/workers/UniversalMetricsCalculator');
             
-<<<<<<< HEAD
-            // Use UniversalMetricsCalculator with fixed worker pool implementation
-=======
             // Create universal calculator
->>>>>>> 75ae0d7d
             const universalCalculator = new UniversalMetricsCalculator(
                 this.app,
                 this,
@@ -349,25 +341,6 @@
                 this.logger
             );
             
-<<<<<<< HEAD
-            this.logger?.info('Scrape', 'Using enhanced UniversalMetricsCalculator with worker pool fixes');
-            await universalCalculator.scrapeMetrics();
-            this.logger?.info('Scrape', 'UniversalMetricsCalculator scraping completed');
-            
-        } catch (error) {
-            this.logger?.error('Scrape', 'Error in scrapeMetrics with UniversalMetricsCalculator', error as Error);
-            new Notice(`Error scraping metrics: ${error.message}`);
-        }
-        
-        /* FALLBACK VERSION - MetricsCollector (stable but less advanced)
-        // Use the stable MetricsCollector implementation as fallback
-        try {
-            const metricsCollector = new MetricsCollector(
-                this.app,
-                this,
-                this.logger
-            );
-=======
             // Wrap in timeout to prevent hanging
             const SCRAPE_TIMEOUT = 120000; // 2 minutes timeout
             const scrapePromise = universalCalculator.scrapeMetrics();
@@ -377,7 +350,6 @@
                     reject(new Error(`UniversalMetricsCalculator timeout after ${SCRAPE_TIMEOUT / 1000} seconds`));
                 }, SCRAPE_TIMEOUT);
             });
->>>>>>> 75ae0d7d
             
             // Race between scraping and timeout
             await Promise.race([scrapePromise, timeoutPromise]);
